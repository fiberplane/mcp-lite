# mcp-lite

A small, fetch-first implementation of the Model Context Protocol (MCP) server APIs.

`mcp-lite` is a ground-up rewrite of the TypeScript MCP SDK. It keeps only the pieces you need to stand up a server: JSON-RPC handling, typed tool definitions, and an HTTP + SSE transport that works anywhere `Request` and `Response` are available (Node, Bun, Cloudflare Workers, Deno, browsers with Service Workers).

You get:
- A minimal core (`packages/core`) with zero runtime dependencies.
- Opt-in adapters for sessions and client calls so you can start without state and add storage when you need it.
- Plain TypeScript APIs that line up with the MCP spec and stay close to the wire format.

## Quick Start

```bash
npm install mcp-lite
```

Spin up a minimal MCP server with Hono and Zod:

```typescript
import { Hono } from "hono";
import { McpServer, StreamableHttpTransport } from "mcp-lite";
import { z } from "zod";

const mcp = new McpServer({
  name: "example-server",
  version: "1.0.0",
  schemaAdapter: (schema) => z.toJSONSchema(schema as z.ZodType),
});

const WeatherInputSchema = z.object({
  location: z.string(),
});

const WeatherOutputSchema = z.object({
  temperature: z.number(),
  conditions: z.string(),
});

mcp.tool("getWeather", {
  description: "Gets weather information for a location",
  inputSchema: WeatherInputSchema,
  outputSchema: WeatherOutputSchema,
  handler: (args) => ({
    content: [{
      type: "text",
      text: `Weather in ${args.location}: 22°C, sunny`
    }],
    structuredContent: {
      temperature: 22,
      conditions: "sunny",
    },
  }),
});

const transport = new StreamableHttpTransport();
const httpHandler = transport.bind(mcp);

const app = new Hono();
app.all("/mcp", async (c) => {
  const response = await httpHandler(c.req.raw);
  return response;
});
```

> [!TIP]
>
> The Model Context Protocol (MCP) is an open standard that enables secure connections between host applications and external data sources and tools, allowing AI assistants to reason over information and execute functions with user permission.

## Features

- No runtime dependencies and a single TypeScript entrypoint.
- Type-safe tool definitions with Standard Schema (Zod, Valibot, Effect, ArkType).
- Structured outputs with runtime validation and schema exposure via `tools/list`.
- HTTP + SSE transport built on the Fetch API.
- Adapter interfaces for sessions, server-to-client requests, and persistence when you outgrow stateless mode.
- Middleware hooks and server composition via `.group()` for modular setups and namespacing.


## Type Safety
<<<<<<< HEAD

### Automatic Type Inference

=======

### Automatic Type Inference

>>>>>>> 73b54ba9
Standard Schema validators provide automatic type inference:

```typescript
import { z } from "zod";

const SearchSchema = z.object({
  query: z.string(),
  limit: z.number().optional(),
  filters: z.array(z.string()).optional()
});

server.tool("search", {
  inputSchema: SearchSchema,
  handler: (args) => {
    // args is typed as { query: string, limit?: number, filters?: string[] }
    args.query.toLowerCase()
    args.limit ?? 10
    args.filters?.map(f => f.trim())

    return { content: [{ type: "text", text: "..." }] }
  }
})
```

### Structured Outputs

Tools can return both human-readable content and machine-readable structured data. Use `outputSchema` to define the shape of `structuredContent`:

See the [MCP structured content spec](https://modelcontextprotocol.io/specification/2025-06-18/server/tools#structured-content) for the protocol details.

```typescript
const WeatherOutputSchema = z.object({
  temperature: z.number(),
  conditions: z.string(),
});

server.tool("getWeather", {
  inputSchema: z.object({ location: z.string() }),
  outputSchema: WeatherOutputSchema,
  handler: (args) => ({
    content: [{
      type: "text",
      text: `Weather in ${args.location}: 22°C, sunny`
    }],
    // structuredContent is typed and validated at runtime
    structuredContent: {
      temperature: 22,
      conditions: "sunny",
    }
  })
})
```

The `outputSchema` provides runtime validation and type inference for `structuredContent`.

### Context API

The handler context provides typed access to session data, authentication, and client capabilities:

```typescript
handler: (args, ctx) => {
  ctx.progress?.({ progress: 50, total: 100 })
  ctx.session?.id
  ctx.authInfo?.userId
  ctx.state.myCustomData = "..."

  const validated = ctx.validate(MySchema, data)

  if (ctx.client.supports("elicitation")) {
    const result = await ctx.elicit({
      message: "Confirm action?",
      schema: z.object({ confirmed: z.boolean() })
    })
  }
}
```

## Scaling with Adapters

You can begin with a single file server and add state only when you need it. Adapters let you swap in storage or queueing code without touching tools or handlers.

### Scaling playbook

- **Local prototyping:** run the transport with no adapters. Every request is stateless and there is nothing to clean up.
- **Single server:** add `InMemorySessionAdapter` (and optionally `InMemoryClientRequestAdapter`) so progress notifications and elicitations can span multiple requests from the same client.
- **Distributed or serverless:** implement the adapters against shared infrastructure (Redis, SQL, message queues, Durable Objects, etc.). See the Cloudflare Workers example for a KV-backed implementation.

### Deployment Patterns
<<<<<<< HEAD

| Environment | Session Storage | State Storage | Transport Configuration |
|-------------|----------------|---------------|------------------------|
| Development | None | N/A | `StreamableHttpTransport()` |
| Single server | In-memory | In-memory | `InMemorySessionAdapter` |
| Distributed | Redis/KV | Redis/KV | Custom adapters |

=======

| Environment | Session Storage | State Storage | Transport Configuration |
|-------------|----------------|---------------|------------------------|
| Development | None | N/A | `StreamableHttpTransport()` |
| Single server | In-memory | In-memory | `InMemorySessionAdapter` |
| Distributed | Redis/KV | Redis/KV | Custom adapters |

>>>>>>> 73b54ba9
### Adapter Configuration

```typescript
// Development: stateless
const transport = new StreamableHttpTransport()

// Production: with sessions and client requests
const transport = new StreamableHttpTransport({
  sessionAdapter: new InMemorySessionAdapter({
    maxEventBufferSize: 1024
  }),
  clientRequestAdapter: new InMemoryClientRequestAdapter({
    defaultTimeoutMs: 30000
  })
})
```

### Built-in Adapters

- `InMemorySessionAdapter` - Session storage in memory
- `InMemoryClientRequestAdapter` - Client request tracking in memory

### Client Requests and Elicitation

The server can send JSON-RPC requests back to the MCP client (for example when you call `ctx.elicit`). Those requests are routed through the `ClientRequestAdapter`. Provide one when you need:
- Timeouts or retries for client prompts.
- To make sure an elicitation response is delivered even when the original POST is finished.
- To back the pending requests with shared storage in a multi-instance deployment.
<<<<<<< HEAD

The in-memory adapter covers local runs. For production you can implement `ClientRequestAdapter` using Redis, a SQL store, Durable Objects, or any queue that can look up pending requests by session and request id.

### Custom Adapters

=======

The in-memory adapter covers local runs. For production you can implement `ClientRequestAdapter` using Redis, a SQL store, Durable Objects, or any queue that can look up pending requests by session and request id.

### Custom Adapters

>>>>>>> 73b54ba9
Implement these interfaces for custom storage:

```typescript
interface SessionAdapter {
  generateSessionId(): string
  create(id: string, meta: SessionMeta): Promise<SessionData>
  has(id: string): Promise<boolean>
  get(id: string): Promise<SessionData | undefined>
  appendEvent(id: string, streamId: string, message: unknown): Promise<EventId>
  replay(id: string, lastEventId: EventId, write: WriteFunction): Promise<void>
  delete(id: string): Promise<void>
}

interface ClientRequestAdapter {
  createPending(sessionId: string, requestId: string, options): { promise: Promise<Response> }
  resolvePending(sessionId: string, requestId: string, response: Response): boolean
  rejectPending(sessionId: string, requestId: string, error: Error): boolean
}
```

See [examples/cloudflare-worker-kv](./examples/cloudflare-worker-kv) for a production implementation using Cloudflare KV.

## Runtime Environments

## Other Runtimes and Frameworks

`StreamableHttpTransport` runs anywhere the Fetch API is available.

- **Hono + Bun**

  ```typescript
  import { Hono } from "hono"
  import { McpServer, StreamableHttpTransport } from "mcp-lite"
  import { z } from "zod"

  const server = new McpServer({
    name: "my-server",
    version: "1.0.0",
    schemaAdapter: (schema) => z.toJSONSchema(schema as z.ZodType)
  }).tool("echo", {
    inputSchema: z.object({ message: z.string() }),
    handler: (args) => ({ content: [{ type: "text", text: args.message }] })
  })

  const transport = new StreamableHttpTransport()
  const handler = transport.bind(server)
  const app = new Hono()
  app.all("/mcp", (c) => handler(c.req.raw))
  export default app
  ```

- **Cloudflare Workers** (stateless starter; plug adapters into KV / Durable Objects for production)

  ```typescript
  import { McpServer, StreamableHttpTransport } from "mcp-lite"
  import { z } from "zod"

  export default {
    async fetch(request: Request): Promise<Response> {
      const server = new McpServer({
        name: "worker-server",
        version: "1.0.0",
        schemaAdapter: (schema) => z.toJSONSchema(schema as z.ZodType)
      }).tool("echo", {
        inputSchema: z.object({ message: z.string() }),
        handler: (args) => ({ content: [{ type: "text", text: args.message }] })
      })

      const transport = new StreamableHttpTransport()
      return transport.bind(server)(request)
    }
  }
  ```

- **Next.js App Router**

  ```typescript
  import { McpServer, StreamableHttpTransport } from "mcp-lite"
  import { z } from "zod"

  const server = new McpServer({
    name: "nextjs-server",
    version: "1.0.0",
    schemaAdapter: (schema) => z.toJSONSchema(schema as z.ZodType)
  }).tool("echo", {
    inputSchema: z.object({ message: z.string() }),
    handler: (args) => ({ content: [{ type: "text", text: args.message }] })
  })

  const handler = new StreamableHttpTransport().bind(server)

  export const POST = handler
  export const GET = handler
  ```

## Examples

The repo includes runnable samples that show different adapters and runtimes:
- `examples/cloudflare-worker-kv` – Workers runtime with Cloudflare KV adapters.
- `examples/composing-servers` – Multiple servers grouped behind one transport.
- `examples/validation-arktype` – Standard Schema via ArkType.
- `examples/validation-valibot` – Validation using Valibot.
- `examples/validation-effectschema` – Validation with Effect Schema.
- `examples/validation-zod` – Validation with Zod.
- `examples/auth-clerk` – Adds Clerk auth middleware and guards.

## MCP Concepts

The sections below map directly to the MCP specification: tools, resources, prompts, and elicitations.

### Tools

Tools expose callable functionality to MCP clients. Each variant below shows a different way to define inputs and outputs.

### Basic Tool with JSON Schema

Define a tool using plain JSON Schema input and output definitions.

```typescript
server.tool("add", {
  description: "Adds two numbers",
  inputSchema: {
    type: "object",
    properties: {
      a: { type: "number" },
      b: { type: "number" },
    },
    required: ["a", "b"],
  },
  outputSchema: {
    type: "object",
    properties: {
      result: { type: "number" },
    },
    required: ["result"],
  },
  handler: (args: { a: number; b: number }) => ({
    content: [{ type: "text", text: String(args.a + args.b) }],
    structuredContent: { result: args.a + args.b },
  }),
});
```

### Tool with Standard Schema (Zod)

Use a Standard Schema validator (Zod here) to infer handler types automatically.

```typescript
import { z } from "zod";

const AddInputSchema = z.object({
  a: z.number(),
  b: z.number(),
});

const AddOutputSchema = z.object({
  result: z.number(),
});

server.tool("add", {
  description: "Adds two numbers with structured output",
  inputSchema: AddInputSchema,
  outputSchema: AddOutputSchema,
  handler: (args) => ({
    content: [{ type: "text", text: String(args.a + args.b) }],
    structuredContent: { result: args.a + args.b },
  }),
});
```

### Tool without Schema

Skip validation entirely for endpoints that return static information.

```typescript
server.tool("status", {
  description: "Returns server status",
  handler: () => ({
    content: [{ type: "text", text: "Server is running" }],
  }),
});
```

### Resources

Resources are URI-identified content.

### Static Resource

Serve fixed content for a specific URI.

```typescript
server.resource(
  "file://config.json",
  {
    name: "App Configuration",
    description: "Application configuration file",
    mimeType: "application/json",
  },
  async (uri) => ({
    contents: [{
      uri: uri.href,
      type: "text",
      text: JSON.stringify({ name: "my-app" }),
      mimeType: "application/json",
    }],
  })
);
```

### Templated Resource

Bind template variables from the URI before returning content.

```typescript
server.resource(
  "github://repos/{owner}/{repo}",
  { description: "GitHub repository" },
  async (uri, { owner, repo }) => ({
    contents: [{
      uri: uri.href,
      type: "text",
      text: `Repository: ${owner}/${repo}`,
    }],
  })
);
```

### Prompts

Prompts generate message sequences for LLM conversations.

### Basic Prompt

Return a fixed message sequence.

```typescript
server.prompt("greet", {
  description: "Generate a greeting",
  handler: () => ({
    messages: [{
      role: "user",
      content: { type: "text", text: "Hello, how are you?" }
    }]
  })
});
```

### With Arguments

Validate prompt arguments before building messages.

```typescript
import { z } from "zod";

const SummarySchema = z.object({
  text: z.string(),
  length: z.enum(["short", "medium", "long"]).optional(),
});

server.prompt("summarize", {
  description: "Create a summary prompt",
  arguments: SummarySchema,
  handler: (args) => ({
    description: "Summarization prompt",
    messages: [{
      role: "user",
      content: {
        type: "text",
        text: `Please summarize this text in ${args.length || "medium"} length:\n\n${args.text}`
      }
    }]
  })
});
```

### Elicitation

Elicitation lets a tool request input from the client mid-execution. `mcp-lite` wires this through the same handler context:

```typescript
import { z } from "zod";

server.tool("delete_record", {
  inputSchema: z.object({
    recordId: z.string(),
    tableName: z.string(),
  }),
  handler: async (args, ctx) => {
    if (!ctx.client.supports("elicitation")) {
      throw new Error("Elicitation not supported");
    }

    const response = await ctx.elicit({
      message: `Delete record "${args.recordId}" from "${args.tableName}"?`,
      schema: z.object({ confirmed: z.boolean() })
    });

    if (response.action === "accept" && response.content.confirmed) {
      await deleteFromDatabase(args.tableName, args.recordId);
      return { content: [{ type: "text", text: "Record deleted" }] };
    }

    return { content: [{ type: "text", text: "Deletion cancelled" }] };
  }
});
```

Elicitation requires both adapters:
<<<<<<< HEAD

```typescript
const transport = new StreamableHttpTransport({
  sessionAdapter: new InMemorySessionAdapter({ maxEventBufferSize: 1024 }),
  clientRequestAdapter: new InMemoryClientRequestAdapter({ defaultTimeoutMs: 30000 })
});
```

See [packages/core/README.elicitation.md](./packages/core/README.elicitation.md) for an implementation that uses an external KV store.

## Sampling

Sampling refers to the ability of an MCP server to pause exeuction and ask the MCP client to provide LLM completions to inform its response.

This is helpful, for example, in order to keep all inference on the client side.

Sampling is unfortunately not well supported across MCP Clients. GitHub Copilot, however does support it.

As with Elicitation, you need to configure both a SessionAdapter and ClientRequestAdapter to make Sampling work.

### Example

```typescript
import { z } from "zod";

const WonkyPromptSchema = z.object({
  theme: z.string().describe("A general theme, short but sweet"),
});

mcp.tool("frenchness_evaluation", {
  description: "Evaluates how French a host application is",
  inputSchema: WonkyPromptSchema,
  handler: async (args, ctx) => {
    // Check if client supports sampling
    if (!ctx.client.supports("sampling")) {
      throw new Error("This tool requires a client that supports sampling");
    }

    // Request LLM completion through sampling
    const response = await ctx.sample({
      // ...
      prompt: "What is the capital of France?",
      modelPreferences: {
        hints: [
          {
            "name": "claude-4.5-sonnet"
          }
        ],
        intelligencePriority: 0.8,
        speedPriority: 0.5
      },
      systemPrompt: "You are a wonky assistant.",
      maxTokens: 100
    });

    if ("result" in response && response.result.type === "text") {
      const { content } = response.result;
      const isFrench = content?.toLowerCase().includes("paris");
      return {
        content: [{ 
          type: "text", 
          text: isFrench ? "Pas mal. You might be French enough" : "You are not very French my friend" 
        }],
      };

    }

    if ("error" in response) {
      return {
        content: [{ 
          type: "text", 
          text: `Sampling completion failed: ${response.error.message}`,
        }],
      };
    }

    // Unknown case, should not hit this
    throw new Error("Unexpected sampling response");
  },
});
```
=======

```typescript
const transport = new StreamableHttpTransport({
  sessionAdapter: new InMemorySessionAdapter({ maxEventBufferSize: 1024 }),
  clientRequestAdapter: new InMemoryClientRequestAdapter({ defaultTimeoutMs: 30000 })
});
```

See [packages/core/README.elicitation.md](./packages/core/README.elicitation.md) for an implementation that uses an external KV store.
>>>>>>> 73b54ba9

## `mcp-lite` Features

### Middleware

`mcp-lite` lets you apply Hono-style middleware to every request before it reaches a tool or prompt handler:

```typescript
// Logging
server.use(async (ctx, next) => {
  const start = Date.now();
<<<<<<< HEAD
=======
  await next();
  console.log(`${ctx.request.method} took ${Date.now() - start}ms`);
});

// Authentication
server.use(async (ctx, next) => {
  const token = ctx.request.headers?.get?.("Authorization");
  if (!token) throw new Error("Unauthorized");
  ctx.state.user = await validateToken(token);
>>>>>>> 73b54ba9
  await next();
  console.log(`${ctx.request.method} took ${Date.now() - start}ms`);
});

<<<<<<< HEAD
// Authentication
server.use(async (ctx, next) => {
  const token = ctx.request.headers?.get?.("Authorization");
  if (!token) throw new Error("Unauthorized");
  ctx.state.user = await validateToken(token);
  await next();
});

=======
>>>>>>> 73b54ba9
// Rate limiting
server.use(async (ctx, next) => {
  const userId = ctx.state.user?.id;
  if (await isRateLimited(userId)) {
    throw new Error("Rate limit exceeded");
  }
  await next();
});
```

### Server Composition

Group smaller servers together while preserving their tooling and middleware:

```typescript
const gitServer = new McpServer({ name: "git", version: "1.0.0" })
  .tool("clone", { /* ... */ })
  .tool("commit", { /* ... */ });

const dbServer = new McpServer({ name: "database", version: "1.0.0" })
  .tool("query", { /* ... */ })
  .tool("migrate", { /* ... */ });

// With namespacing
const app = new McpServer({ name: "app", version: "1.0.0" })
  .group("git", gitServer)      // Registers: git/clone, git/commit
  .group("db", dbServer);        // Registers: db/query, db/migrate

// Without namespacing
const app2 = new McpServer({ name: "app", version: "1.0.0" })
  .group(gitServer)              // Registers: clone, commit
  .group(dbServer);              // Registers: query, migrate
```

See [examples/composing-servers](./examples/composing-servers) for details.

### Error Handling

Throw `RpcError` to return structured JSON-RPC failures or customize `onError` for fallback logic.

```typescript
import { RpcError, JSON_RPC_ERROR_CODES } from "mcp-lite";

server.tool("divide", {
  inputSchema: z.object({ a: z.number(), b: z.number() }),
  handler: (args) => {
    if (args.b === 0) {
      throw new RpcError(JSON_RPC_ERROR_CODES.INVALID_PARAMS, "Division by zero");
    }
    return {
      content: [{ type: "text", text: String(args.a / args.b) }]
    };
  }
});

// Custom error handler
server.onError((error, ctx) => {
  if (error instanceof MyCustomError) {
    return {
      code: -32001,
      message: "Custom error",
      data: { requestId: ctx.requestId }
    };
  }
  // Return undefined for default handling
});
```

### Sessions

#### Stateless Mode

Default mode with no session management:

```typescript
const transport = new StreamableHttpTransport();
```

#### Stateful Mode

Enable sessions for SSE streaming and event replay:

```typescript
import { StreamableHttpTransport, InMemorySessionAdapter } from "mcp-lite";

const transport = new StreamableHttpTransport({
  sessionAdapter: new InMemorySessionAdapter({
    maxEventBufferSize: 1024
  })
});
```

This enables:
- Session persistence across requests
- SSE streaming via GET endpoint
- Event replay for reconnections
- Progress notifications

## Protocol

Supports MCP protocol version `2025-06-18` with JSON-RPC 2.0 compliance.<|MERGE_RESOLUTION|>--- conflicted
+++ resolved
@@ -78,15 +78,9 @@
 
 
 ## Type Safety
-<<<<<<< HEAD
 
 ### Automatic Type Inference
 
-=======
-
-### Automatic Type Inference
-
->>>>>>> 73b54ba9
 Standard Schema validators provide automatic type inference:
 
 ```typescript
@@ -175,7 +169,6 @@
 - **Distributed or serverless:** implement the adapters against shared infrastructure (Redis, SQL, message queues, Durable Objects, etc.). See the Cloudflare Workers example for a KV-backed implementation.
 
 ### Deployment Patterns
-<<<<<<< HEAD
 
 | Environment | Session Storage | State Storage | Transport Configuration |
 |-------------|----------------|---------------|------------------------|
@@ -183,15 +176,6 @@
 | Single server | In-memory | In-memory | `InMemorySessionAdapter` |
 | Distributed | Redis/KV | Redis/KV | Custom adapters |
 
-=======
-
-| Environment | Session Storage | State Storage | Transport Configuration |
-|-------------|----------------|---------------|------------------------|
-| Development | None | N/A | `StreamableHttpTransport()` |
-| Single server | In-memory | In-memory | `InMemorySessionAdapter` |
-| Distributed | Redis/KV | Redis/KV | Custom adapters |
-
->>>>>>> 73b54ba9
 ### Adapter Configuration
 
 ```typescript
@@ -220,19 +204,11 @@
 - Timeouts or retries for client prompts.
 - To make sure an elicitation response is delivered even when the original POST is finished.
 - To back the pending requests with shared storage in a multi-instance deployment.
-<<<<<<< HEAD
 
 The in-memory adapter covers local runs. For production you can implement `ClientRequestAdapter` using Redis, a SQL store, Durable Objects, or any queue that can look up pending requests by session and request id.
 
 ### Custom Adapters
 
-=======
-
-The in-memory adapter covers local runs. For production you can implement `ClientRequestAdapter` using Redis, a SQL store, Durable Objects, or any queue that can look up pending requests by session and request id.
-
-### Custom Adapters
-
->>>>>>> 73b54ba9
 Implement these interfaces for custom storage:
 
 ```typescript
@@ -542,7 +518,6 @@
 ```
 
 Elicitation requires both adapters:
-<<<<<<< HEAD
 
 ```typescript
 const transport = new StreamableHttpTransport({
@@ -566,15 +541,11 @@
 ### Example
 
 ```typescript
-import { z } from "zod";
-
-const WonkyPromptSchema = z.object({
-  theme: z.string().describe("A general theme, short but sweet"),
-});
+const FrenchSchema = z.object({});
 
 mcp.tool("frenchness_evaluation", {
   description: "Evaluates how French a host application is",
-  inputSchema: WonkyPromptSchema,
+  inputSchema: FrenchSchema,
   handler: async (args, ctx) => {
     // Check if client supports sampling
     if (!ctx.client.supports("sampling")) {
@@ -624,17 +595,6 @@
   },
 });
 ```
-=======
-
-```typescript
-const transport = new StreamableHttpTransport({
-  sessionAdapter: new InMemorySessionAdapter({ maxEventBufferSize: 1024 }),
-  clientRequestAdapter: new InMemoryClientRequestAdapter({ defaultTimeoutMs: 30000 })
-});
-```
-
-See [packages/core/README.elicitation.md](./packages/core/README.elicitation.md) for an implementation that uses an external KV store.
->>>>>>> 73b54ba9
 
 ## `mcp-lite` Features
 
@@ -646,23 +606,10 @@
 // Logging
 server.use(async (ctx, next) => {
   const start = Date.now();
-<<<<<<< HEAD
-=======
   await next();
   console.log(`${ctx.request.method} took ${Date.now() - start}ms`);
 });
 
-// Authentication
-server.use(async (ctx, next) => {
-  const token = ctx.request.headers?.get?.("Authorization");
-  if (!token) throw new Error("Unauthorized");
-  ctx.state.user = await validateToken(token);
->>>>>>> 73b54ba9
-  await next();
-  console.log(`${ctx.request.method} took ${Date.now() - start}ms`);
-});
-
-<<<<<<< HEAD
 // Authentication
 server.use(async (ctx, next) => {
   const token = ctx.request.headers?.get?.("Authorization");
@@ -671,8 +618,6 @@
   await next();
 });
 
-=======
->>>>>>> 73b54ba9
 // Rate limiting
 server.use(async (ctx, next) => {
   const userId = ctx.state.user?.id;
